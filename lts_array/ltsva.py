import numpy as np
import sys

from lts_array.fast_lts_array import fast_lts_array
from lts_array.flts_helper_array import (get_cc_time,
                                         fail_spike_test, arrayfromweights)


def ltsva(st, rij, WINLEN, WINOVER, ALPHA):
    r""" Process infrasound or seismic array data
                                            with least trimmed squares (LTS).

    Args:
        1. st - Obspy stream object. Assumes response has been removed.
        2. rij - (2, n) Array of 'n' (infra/seis) array element coordinates
         in km for 2-dimensions [easting, northing].
        3. WINLEN - Window length [float] in seconds.
        4. WINOVER - Window overlap [float] in the range [0.0 - 1.0].
        5. ALPHA - Fraction of data [float] for LTS subsetting [0.5 - 1.0].
            Choose 1.0 for ordinary least squares.

    Exceptions:
        1. Exception - A check is performed to see if all time delays
            are equal (= 0). If so, an exception is raised and the algorithm
            returns the same data structures on exit, but with NaN values.

    Returns:
        1. stdict: Dictionary of flagged element pairs.
        2. t: Array of times at which parameter estimates are calculated.
        3. mdccm: Array of median cross-correlation maximas.
        4. lts_vel: Array of least trimmed squares trace velocity estimates.
        5. lts_baz: Array of least trimmed squares back-azimuth estimates.

    """

    # Pull processing parameters from the stream file.
    tvec = st[0].times('matplotlib')
    nchans = len(st)
    npts = st[0].stats.npts
    fs = st[0].stats.sampling_rate

    # check that all traces have the same length
    if len(set([len(tr) for tr in st])) != 1:
        raise ValueError('Traces in stream must have same length!')

    # Store data traces in an array for processing.
    data = np.empty((npts, nchans))
    for ii, tr in enumerate(st):
        data[:, ii] = tr.data

    # Convert window length to samples.
    winlensamp = int(WINLEN*fs)
    sampinc = int((1-WINOVER)*winlensamp)
    its = np.arange(0, npts, sampinc)
    nits = len(its) - 1

    # Pre-allocate data arrays.
    mdccm = np.full(nits, np.nan)
    t = np.full(nits, np.nan)
    lts_vel = np.full(nits, np.nan)
    lts_baz = np.full(nits, np.nan)
    sigma_tau = np.full(nits, np.nan)

    # State if least trimmed squares or ordinary least squares will be used.
    if ALPHA == 1.0:
        print('ALPHA is 1.00. Performing an ordinary',
              'least squares fit, NOT least trimmed squares.')
        print('Calculating sigma_tau.')

    # Station dictionary for dropped LTS elements.
    stdict = {}

    counter = 0

    # Loop through the time series.
    print('Running ltsva for %d windows' % nits)
    for jj in range(nits):

        # Get time from middle of window, except for the end.
        ptr = int(its[jj]), int(its[jj] + winlensamp)
        try:
            t[jj] = tvec[ptr[0]+int(winlensamp/2)]
        except:
            t[jj] = np.nanmax(t, axis=0)

        # Cross correlate the wave forms. Get the differential times.
        tdelay, xij, ccmax, idx = get_cc_time(data[ptr[0]:ptr[1], :], rij, fs)

        """ Check to see if time delays are all equal (= 0).
        The fast_lts_array function will crash if all time
        delays (tdelay) are equal. In our experience,
        this can occur if electronic spikes are present
        in the data.
        Return data structure filled with NaNs if true. """
        dataspike = np.all(tdelay == 0)
        if dataspike:
            raise Exception("Tdelays are equal. LTS algorithm not run. \
                                    Returning NaNs for LTS output terms.")
            lts_baz, lts_vel, flagged, lts_estimate = fail_spike_test(
                tdelay, xij)
            return lts_baz, lts_vel, flagged, ccmax, idx, lts_estimate

        # Apply the FAST-LTS algorithm.
        lts_estimate = fast_lts_array(xij, tdelay, ALPHA)

        lts_baz[jj] = lts_estimate['bazimuth']
        lts_vel[jj] = lts_estimate['velocity']
        sigma_tau[jj] = lts_estimate['sigma_tau']
        mdccm[jj] = np.median(ccmax)

        # Map dropped data points back to elements.
        stns = arrayfromweights(lts_estimate['flagged'], idx)

        # Stash the number of elements for plotting.
        if len(stns) > 0:
            tval = str(t[jj])
            stdict[tval] = stns
        if jj == (nits-1):
            stdict['size'] = nchans

<<<<<<< HEAD
        tmp = int((jj+1)/nits*100)
        sys.stdout.write("\r%d%%\n" % tmp)
        sys.stdout.flush()
=======
        # Print progress
        counter += 1
        print('{:.1f}%'.format((counter / nits) * 100), end='\r')

>>>>>>> 1f58382a
    print('\nDone\n')

    return stdict, t, mdccm, lts_vel, lts_baz, sigma_tau<|MERGE_RESOLUTION|>--- conflicted
+++ resolved
@@ -118,16 +118,10 @@
         if jj == (nits-1):
             stdict['size'] = nchans
 
-<<<<<<< HEAD
-        tmp = int((jj+1)/nits*100)
-        sys.stdout.write("\r%d%%\n" % tmp)
-        sys.stdout.flush()
-=======
         # Print progress
         counter += 1
         print('{:.1f}%'.format((counter / nits) * 100), end='\r')
 
->>>>>>> 1f58382a
     print('\nDone\n')
 
     return stdict, t, mdccm, lts_vel, lts_baz, sigma_tau